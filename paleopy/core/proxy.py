# Python packages imports
import os
from collections import OrderedDict as od
import numpy as np
from numpy import ma
import pandas as pd
import matplotlib.pyplot as plt
from dateutil.relativedelta import relativedelta
import json
import xray
from scipy.stats import linregress

# relative imports
from ..utils.do_kdtree import do_kdtree
from ..utils.haversine import haversine
from ..utils.pprint_od import pprint_od
from ..utils import seasons_params

import warnings
warnings.filterwarnings(action='ignore', category=FutureWarning)

class proxy:
    """
    base class for a single proxy

    Parameters
    ----------

    sitename : string
            The name of the proxy site
            user-defined, no default

    proxy_type : string
            the type of proxy
            can be e.g.:
            "Tree-ring"
            "Speleotheme"
            "Coral core"
            user-defined, no default

    lon : float
            The longitude (in decimal degrees) of the site
            user-defined, no default

    lat : float
            The latitude (in decimal degrees) of the site
            user-defined, no default

    djsons : string
            The path to the json files defining the paths
            and parameters arrached to each dataset + variable
            defined by the frontend in PICT, default is ./jsons

    pjsons : string
            The path where to save the individual proxy json files
            defined by the frontend in PICT, default is ./jsons/proxies

    pfname : string
            the name of the JSON file containing the information
            for a single proxy, no default

    dataset : string
            The dataset to load to look for analogs, see
            the `datasets.json` file for a list of the available
            datasets (e.g. `ersst`, 'ncep', `gpcp`)
            user-defined, default is `ersst`

    variable : string
            The variable to extract from the dataset to look for analogs, see
            the `datasets.json` file for a list of variables available for
            each dataset (e.g. for `ncep` dataset: `hgt_1000, hgt_850` etc
            user-defined, default is `sst`

    season : string
            The season to which the proxy is sensitive, can be:
            - any of `DJF`, `JFM`, `FMA`, ..
            - `Warm Season (Dec. - May)`
            - `Cold Season (Jun. - Nov.)`
            - `Year (Jan. - Dec.)`
            - `Hydro. year (Jul. - Jun.)`
            user-defined, default is `DJF`

    value : float or integer or string
            The value attached to the proxy
            if string, must be in ['WB', 'B', 'N', 'A', 'WA']
            for Well-Below, Below, etc and will be taken
            as the category of anomalies WRT to present conditions
            user-defined, no default

    period : tuple of integers
            The period from which the analogs can be taken in a
            given dataset. Default is (1979, 2014)
            user-defined, default is full period for the dataset
            interogated

    climatology : tuple of integers
            The climatological period with respect to which the
            anomalies (if `calc_anoms == True`) are calculated
            user-defined, default is 1981-2010

    calc_anoms : boolean
            If `True`, the anomalies are calculated before the analog
            years are determined: The `value` parameter needs to represent
            an *anomaly* with respect to present condition
            If `False`, the analog years are determined from the raw seasonal
            time-series: The `value` parameter needs to represent a raw value
            (i.e. a rainfall amount, a mean temperature)
            user-defined, default is True

    detrend : boolean
            If `True` the linear trend is removed from the time-series
            before the analog years are determined, if `False`, nothing is
            done
            user-defined, default is True

    aspect : float
            The aspect of the proxy site (in degrees from 0 to 360)
            user-defined, no default

    elevation : float
            The elevation of the proxy site (in meters)
            user-defined, no default

    dating_convention : string
            the dating convention
            user-defined, no default

    calendar : string
            calendar year
            user-defined, no default

    chronology : string
            the chronology control (i.e. 14C, Historic, Dendrochronology, etc)
            user-defined, no default

    measurement : string
            the proxy measurement type (e.g. width for tree rings)
            user-defined, no default

    Attributes
    ----------
    """

    def __init__(self, sitename=None, proxy_type=None, lon=None, lat=None, aspect=None, elevation=None, dating_convention=None, calendar=None, chronology=None, measurement=None, djsons='./jsons', pjsons='./jsons/proxies', pfname=None, dataset='ersst', variable='sst', season='DJF', value=None, \
                 period=(1979, 2014), climatology=(1981,2010), calc_anoms=True, detrend=True):
        super(proxy, self).__init__()
        if lon < 0:
            lon += 360.
        self.description = 'proxy'
        self.sitename = sitename
        self.proxy_type = proxy_type
        self.measurement = measurement
        self.coords = (lon, lat)
        self.aspect = aspect
        self.elevation = elevation
        self.djsons = djsons
        self.pjsons = pjsons
        self.pfname = pfname
        self.dataset = dataset
        self.variable = variable
        self.dating_convention = dating_convention
        self.chronology = chronology
        self.calendar = calendar
        self.season = season
        self.value = value
        self.period = period
        self.climatology = climatology
        self.calc_anoms = calc_anoms
        self.detrend = detrend

    def read_dset_params(self):
        with open(os.path.join(self.djsons, 'datasets.json'), 'r') as f:
            dset_dict = json.loads(f.read())
        self.dset_dict = dset_dict[self.dataset][self.variable]

    def check_domain(self):
        if not(hasattr(self, 'dset_dict')):
            self.read_dset_params()
        domain = self.dset_dict['domain']
        lond = self.coords[0]
        latd = self.coords[1]
        # uncomment if one wants to print
        # print("\nLON: {:4.2f}, LAT: {:4.2f}".format(lond, latd))
        if ( (lond <= domain[0]) \
            | (lond >= domain[1]) \
            | (latd <= domain[2]) \
            | (latd >= domain[3]) ):
            print("""
            ERROR! coordinates of the proxy fall outside
            of the bounds of the domain for dataset {}
            """.format(self.dataset))
            raise Exception("DOMAIN ERROR")

    def extract_ts(self):
        # checks the domain first
        self.check_domain()
        # if all good, we proceed
        fname = self.dset_dict['path']
        point = self.coords
        start = str(self.period[0])
        end = str(self.period[1])
        dset = xray.open_dataset(fname)
        dset = dset.sel(time=slice(start, end))
        # test is a mask is present, if so assume we have a grid
        # then meshgrid, mask, flatten, etc
        if 'mask' in dset.data_vars:
            mask = dset['mask'].data
            mask = mask.astype(np.bool)
            lon = dset['longitudes'].data
            lat = dset['latitudes'].data
            lons, lats = np.meshgrid(lon, lat)
            lons = ma.masked_array(lons, mask)
            lats = ma.masked_array(lats, mask)
            lonf = lons.flatten('F').compressed()
            latf = lats.flatten('F').compressed()
            self.extracted_coords = do_kdtree(lonf, latf, point)
            self.distance_point = haversine(self.extracted_coords, point)
            ts = dset[self.variable].sel(longitudes=self.extracted_coords[0], latitudes=self.extracted_coords[1])
            ts = ts.to_dataframe()
            self.ts = pd.DataFrame(ts.loc[:,self.variable])
        else:
            lon = dset['longitudes'].data
            lat = dset['latitudes'].data
            lons, lats = np.meshgrid(lon, lat)
            lonf = lons.flatten('F')
            latf = lats.flatten('F')
            ### TODO:
            ### test, then replace do_kdtree with the call to the sel
            ### method of a xray.Dataset with method = 'nearest'
            self.extracted_coords = do_kdtree(lonf, latf, point)
            self.distance_point = haversine(self.extracted_coords, point)
            ts = dset[self.variable].sel(longitudes=self.extracted_coords[0], latitudes=self.extracted_coords[1])
            ts = ts.to_dataframe()
            self.ts = pd.DataFrame(ts.loc[:,self.variable])
        dset.close()

    def calculate_season(self):
        season = self.season
        start_clim = str(self.climatology[0])
        end_clim = str(self.climatology[1])
        # seasons parameters is a dictionnary with:
        # key = the season string ('DJF', 'JJA')
        # value =  a tuple (length of the season, month of the end of the season)
        self.seasons_params = seasons_params()

        # if the variable is rainfall, we calculate rolling sum
        if self.dset_dict['units'] in ['mm']:
            ts_seas = pd.rolling_sum(self.ts, self.seasons_params[season][0])
        # else we calculate the rolling mean (average)
        else:
            ts_seas = pd.rolling_mean(self.ts, self.seasons_params[season][0])

        ts_seas = ts_seas[ts_seas.index.month == self.seasons_params[season][1]]

        # drop the missing values coming from the rolling average
        ts_seas.dropna(inplace=True)

        # casts that into a pandas DataFrame
        ts_seas.loc[:,'anomalies'] = ts_seas - ts_seas.ix[start_clim:end_clim].mean(0)

        # caculates trend for raw values
        x = ts_seas.index.year
        y = ts_seas.loc[:,self.variable]
        slope, intercept, pval, rval, stderr = linregress(x, y)
        if not self.calc_anoms:
            self.trend_params = {'slope':slope, 'intercept':intercept}
        yhat = slope * x + intercept
        ydetrend = y - yhat
        ts_seas.loc[:,'d_' + self.variable] = (ydetrend + y.mean())

        # calculates the trend for the anomalies
        x = ts_seas.index.year
        y = ts_seas.loc[:,'anomalies']
        slope, intercept, pval, rval, stderr = linregress(x, y)
        if self.calc_anoms:
            self.trend_params = {'slope':slope, 'intercept':intercept}
        yhat = slope * x + intercept
        ydetrend = y - yhat
        ts_seas.loc[:,'d_anomalies'] = ydetrend

        self.ts_seas = ts_seas

    def find_analogs(self):
        val = self.value
        if self.calc_anoms and not self.detrend:
            ts = self.ts_seas.loc[:,'anomalies']
        if self.calc_anoms and self.detrend:
            ts = self.ts_seas.loc[:,'d_anomalies']
        if not self.calc_anoms and self.detrend:
            ts = self.ts_seas.loc[:,'d_' + self.variable]
        if not self.calc_anoms and not self.detrend:
            ts = self.ts_seas.loc[:,self.variable]

        labels=['WB','B','N','A','WA']
        self.ts_seas.loc[:,'cat'], bins = pd.qcut(ts, 5, labels=labels, retbins=True)
        # if value passed is a string, we get from the category
        if isinstance(val, str):
            subset = self.ts_seas[self.ts_seas['cat'] == val]
            self.category = val
        # if not, then we search in the bins
        else:
            bins[0] = -np.inf
            bins[-1] = np.inf
            category = labels[np.searchsorted(bins, val)-1]
            subset = self.ts_seas[self.ts_seas['cat'] == category]
            self.category = category
        self.analogs = subset
        self.analog_years = subset.index.year
        self.quintiles = bins

    def proxy_repr(self, pprint=False, outfile=True, pfname=None):
        """
        proxy_dict is an OrderedDict
        """
        proxy_dict = od()
        proxy_dict['sitename'] = self.sitename
        proxy_dict['proxy_type'] = self.proxy_type
        proxy_dict['measurement'] = self.proxy_type
        proxy_dict['proxy_type'] = self.proxy_type
        proxy_dict['proxy_type'] = self.proxy_type
        proxy_dict['measurement'] = self.measurement
        proxy_dict['dating'] = self.dating
        proxy_dict['calendar'] = self.calendar
        proxy_dict['chronology'] = self.chronology

        proxy_dict['coords'] = self.coords
        proxy_dict['aspect'] = self.aspect
        proxy_dict['elevation'] = self.elevation

        proxy_dict['season'] = self.season
        proxy_dict['dataset'] = self.dataset
        proxy_dict['variable'] = self.variable
        proxy_dict['calc_anoms'] = self.calc_anoms
        proxy_dict['detrend'] = self.detrend
        proxy_dict['value'] = self.value
        proxy_dict['climatology'] = self.climatology
        proxy_dict['period'] = self.period
        proxy_dict['extracted_coords'] = self.extracted_coords.tolist()
        proxy_dict['distance_point'] = self.distance_point
        proxy_dict['trend_params'] = self.trend_params
        proxy_dict['category'] = self.category
        proxy_dict['analog_years'] = self.analog_years.tolist()

        if pprint:
            pprint_od(proxy_dict)

        if outfile:
<<<<<<< HEAD
            if pfname is None:
                fname = "{}.json".format(self.sitename.replace(" ","_"))
            else:
                fname = "{}.json".format(pfname.replace(" ","_"))
            with open(os.path.join(self.pjsons, fname),'w') as f:
=======
            # the name of the JSON file used to be created from the
            # proxy name
            # --------------------------------------------------------
            # proxy_name = self.sitename.replace(" ","_")
            # proxy_name = proxy_name.replace(".","")
            #fname = "{}.json".format(self.sitename.replace(" ","_"))
            # now the name of the JSON file is a parameter that is
            # passed to the script "proxy_oper" by the PHP layer
            # --------------------------------------------------------

            #with open(os.path.join(self.pjsons, fname),'w') as f:
            with open(os.path.join(self.pjsons, self.pfname),'w') as f:
>>>>>>> 5cb4e1a8
                json.dump(proxy_dict, f)
        self.proxy_dict = proxy_dict

    def plot_season_ts(self, fname=None):

        f, ax = plt.subplots(figsize=(8,5))

        if self.calc_anoms:
            y = self.ts_seas.loc[:,'anomalies']
            vmin = y.min() -0.1 * (np.abs(y.min()))
            vmax = y.max() +0.1 * (np.abs(y.min()))

            yd = self.ts_seas.loc[:,'d_anomalies']

            if self.detrend:
                ya = self.analogs.loc[:,'d_anomalies']
            else:
                ya = self.analogs.loc['anomalies']

        else:

            y = self.ts_seas.loc[:,self.variable]
            vmin = y.min() -0.01 * (np.abs(y.min()))
            vmax = y.max() +0.01 * (np.abs(y.min()))

            yd = self.ts_seas.loc[:,'d_' + self.variable]

            if self.detrend:
                ya = self.analogs.loc[:,'d_' + self.variable]
            else:
                ya = self.analogs.loc[self.variable]

        ax.plot(y.index, y.values, 'steelblue', lw=2, label='ts')
        ax.plot(yd.index, yd.values, color='k', lw=2, label='ts (detrended)')
        ax.plot(ya.index, ya.values, 'ro', label='analog years')
        ax.vlines(ya.index, vmin, vmax, lw=5, alpha=0.4, label="")

        ax.set_xlim(y.index[0] - relativedelta(years=1), y.index[-1] + relativedelta(years=1))

        ax.set_ylim(vmin, vmax)
        ax.set_ylabel(self.variable +": " + self.dset_dict['units'], fontsize=14)

        ax.legend(framealpha=0.4, loc='best')

        [ax.axhline(b, color='magenta', zorder=1, alpha=0.5) for b in self.quintiles[1:-1]]

        ax.grid()

        lyears = ",".join(map(str, self.analogs.index.year.tolist()))

        ax.set_title("Analog seasons for {} {} from {} {}:\n{}".format(self.season, self.sitename, self.dataset,
                                                                    self.variable, lyears, fontsize=14))

        [l.set_fontsize(14) for l in ax.xaxis.get_ticklabels()]
        [l.set_fontsize(14) for l in ax.yaxis.get_ticklabels()]

        if fname:
            f.savefig(fname, dpi=200)
            plt.close(f)

        return f<|MERGE_RESOLUTION|>--- conflicted
+++ resolved
@@ -308,7 +308,7 @@
         self.analog_years = subset.index.year
         self.quintiles = bins
 
-    def proxy_repr(self, pprint=False, outfile=True, pfname=None):
+    def proxy_repr(self, pprint=False, outfile=True):
         """
         proxy_dict is an OrderedDict
         """
@@ -345,13 +345,6 @@
             pprint_od(proxy_dict)
 
         if outfile:
-<<<<<<< HEAD
-            if pfname is None:
-                fname = "{}.json".format(self.sitename.replace(" ","_"))
-            else:
-                fname = "{}.json".format(pfname.replace(" ","_"))
-            with open(os.path.join(self.pjsons, fname),'w') as f:
-=======
             # the name of the JSON file used to be created from the
             # proxy name
             # --------------------------------------------------------
@@ -364,7 +357,6 @@
 
             #with open(os.path.join(self.pjsons, fname),'w') as f:
             with open(os.path.join(self.pjsons, self.pfname),'w') as f:
->>>>>>> 5cb4e1a8
                 json.dump(proxy_dict, f)
         self.proxy_dict = proxy_dict
 
