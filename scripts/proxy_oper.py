#!/Users/nicolasf/anaconda25/anaconda/bin/python
import os
import sys
import argparse

from collections import OrderedDict as od
import json

import matplotlib

matplotlib.use('Agg')

sys.path.insert(0, '../')

from paleopy import proxy
from paleopy import analogs
from paleopy import ensemble
from paleopy.plotting import scalar_plot
from paleopy.plotting import indices

"""
<<<<<<< HEAD
Global function for saving progress
"""


def save_progress(path=None, step=None, value=0):
    progress = od()
    progress['step'] = step
    progress['percentage'] = value
    with open(os.path.join(path, 'output.json'), 'w') as f:
        json.dump(progress, f)

=======
import the little progress file indicator, really
useful only in PICT
"""

from paleopy.utils import save_progress
>>>>>>> 16af8373

"""
parse command line arguments
"""

parser = argparse.ArgumentParser()

parser.add_argument('-dj', '--djsons', dest='djsons', type=str, default='../jsons',
                    help='the path to the jsons files defining the paths and parameters of each dataset')

parser.add_argument('-pj', '--pjsons', dest='pjsons', type=str, default='../jsons/proxies',
                    help='the path where to save the individual proxy json files')

parser.add_argument('-pn', '--pfname', dest='pfname', type=str, default=None,
                    help='the name of the JSON file containing the information for a single proxy')

<<<<<<< HEAD
parser.add_argument('-o', '--opath', dest='opath', type=str, default='./outputs',
                    help='the path where to save the figures')
=======
parser.add_argument('-o','--opath', dest='opath', type=str, default='./outputs', \
help='the path where to save the figures, tables and csv files')
>>>>>>> 16af8373

parser.add_argument('-n', '--name', dest='sitename', type=str, default='Rarotonga',
                    help='the name of the site')

parser.add_argument('-t', '--type', dest='proxy_type', type=str, default='Coral core',
                    help='the type of proxy (coral, Tree-ring, etc)')

parser.add_argument('-lon', '--longitude', dest='lon', type=float, default=-159.82,
                    help='the longitude (decimal degree) of the proxy site')

parser.add_argument('-lat', '--latitude', dest='lat', type=float, default=-21.23,
                    help='the latitude (decimal degree) of the proxy site')

parser.add_argument('-dset', '--dataset', dest='dataset', type=str, default='ersst',
                    help='the dataset to interrogate to draw the analog years')

parser.add_argument('-var', '--variable', dest='variable', type=str, default='sst',
                    help='the variable in the dataset to interrogate to draw the analog years')

parser.add_argument('-s', '--season', dest='season', type=str, default='DJF',
                    help='the season to which the proxy is sensitive')

parser.add_argument('-val', '--value', dest='value', default=0.6,
                    help="""the value for the proxy: can be either a float or a string, if a string, must be in
['WB','B','N','A','WA'] and the `qualitative` flag must be set to True""")

parser.add_argument('-q', '--qualitative', dest='qualitative', type=bool, default=False,
                    help='a flag indicating whether the value passed (see above) is qualitative or not, default to False: \
i.e. interpret the value as a float')

parser.add_argument('-per', '--period', dest='period', type=str, default="1979-2014",
                    help='the period from which to draw the analog seasons')

parser.add_argument('-clim', '--climatology', dest='climatology', type=str, default="1981-2010",
                    help='the climatological period with respect to which the anomalies are calculated')

parser.add_argument('-an', '--calc_anoms', dest='calc_anoms', type=bool, default=True,
                    help='True if the anomalies are calculated, False otherwise. Default is True')

parser.add_argument('-dt', '--detrend', dest='detrend', type=bool, default=True,
                    help='True if the time-series need detrended, False otherwise. Default is True')

<<<<<<< HEAD
# new arguments as from the 27 of January 2016

parser.add_argument('-a', '--aspect', dest='aspect', type=float, default=None,
                    help='the aspect (in degrees, from 0 to 360)')

parser.add_argument('-e', '--elevation', dest='elevation', type=float, default=None,
                    help='the elevation (in meters)')
=======
parser.add_argument('-a','--aspect', dest='aspect', type=float, default=None, \
help='the aspect (in degrees, from 0 to 360)')
>>>>>>> 16af8373

parser.add_argument('-dc', '--dating', dest='dating_convention', type=str, default=None,
                    help='the dating convention')

parser.add_argument('-cal', '--calendar', dest='calendar', type=str, default=None,
                    help='the calendar year')

parser.add_argument('-ch', '--chronology', dest='chronology', type=str, default=None,
                    help='the chronology control (i.e. 14C, Historic, Dendrochronology, etc)')

parser.add_argument('-m', '--measurement', dest='measurement', type=str, default=None,
                    help='the proxy measurement type (e.g. width for tree rings)')

parser.add_argument('-v', '--verbose', dest='verbose', type=bool, default=False,
                    help='Output progress')

parser.add_argument('-v', '--verbose', dest='verbose', type=bool, default=False,
help='Output progress')

"""
goes from argparse Namespace to a dictionnary or key / value arguments
"""

vargs = vars(parser.parse_args())

"""
pop `opath` (the path where the outputs are saved) out of the dictionnary
"""

opath = vargs.pop('opath')

"""
pop `verbose` out of the dictionnary
"""
<<<<<<< HEAD
verbose = vargs.pop('verbose')

=======

verbose = vargs.pop('verbose')


>>>>>>> 16af8373
"""
instantiates a proxy class, pass the `vargs` dict of keyword arguments to the class
"""

p = proxy(**vargs)


"""
Creates output file array
"""

images = []

"""
initialise output file list
"""

images = []


"""
process the proxy
"""

<<<<<<< HEAD
if verbose:
    save_progress(opath, 'Process the proxy', 0)
p.extract_ts()
p.calculate_season()
=======
# 1: find the analog seasons
>>>>>>> 16af8373
p.find_analogs()

# 2: plot the time-series of seasonal values with the analog years and save
f = p.plot_season_ts()

f.savefig(os.path.join(opath, 'time_series.png'))

images.append({'id': 'time_series', 'title' : 'Analog Seasons', 'filename': 'time_series.png'})

# 3: save the proxy in the JSON file
p.proxy_repr()
<<<<<<< HEAD
f.savefig(os.path.join(opath, 'time_series.png'))
images.append({'id': 'time_series', 'title' : 'Analog Seasons', 'filename': 'time_series.png'})

if verbose:
    save_progress(opath, 'SST', 20)
=======
>>>>>>> 16af8373

"""
instantiate the analog classes with the proxy for each dataset + variable we
want to map
"""

"""
if the attached dataset is the VCSN dataset, we plot the corresponding composite
anomalies for the variable the proxy is sensitive to
"""

if p.dataset == 'vcsn':
    if p.variable == 'Rain':
        vcsn = analogs(p, 'vcsn', 'Rain').composite()
        f = scalar_plot(vcsn, test=0.1, proj='cyl', res='h').plot(subplots=False)
        f.savefig(os.path.join(opath,'VCSN_rain_proxy.png'))
        images.append({'id': 'vcsn_rain', 'title' : 'VCSN seasonal rainfall', 'filename': 'vcsn_rain_proxy.png'})
    if p.variable == 'TMean':
        vcsn = analogs(p, 'vcsn', 'TMean').composite()
        f = scalar_plot(vcsn, test=0.1, proj='cyl', res='h').plot(subplots=False)
        f.savefig(os.path.join(opath,'VCSN_tmean_proxy.png'))
        images.append({'id': 'vcsn_tmean', 'title' : 'VCSN seasonal Temperatures', 'filename': 'vcsn_tmean_proxy.png'})

        
# ==============================================================================
"""
Sea Surface Temperatures, global
"""

sst = analogs(p, 'ersst', 'sst').composite()

f = scalar_plot(sst, test=0.1, proj='cyl').plot()

<<<<<<< HEAD
f.savefig(os.path.join(opath, 'map1_proxy.png'))
images.append({'id': 'sst', 'title' : 'Sea Surface Temperature', 'filename': 'map1_proxy.png'})

if verbose:
    save_progress(opath, 'UWND at 200hpa', 40)
=======
f.savefig(os.path.join(opath,'SST_proxy.png'))

images.append({'id': 'sst', 'title' : 'Sea Surface Temperature', 'filename': 'SST_proxy.png'})
>>>>>>> 16af8373

"""
HGT at 850 hPa, global
"""

hgt = analogs(p, 'ncep', 'hgt_850').composite()

f = scalar_plot(hgt, test=0.05, proj='cyl').plot()

f.savefig(os.path.join(opath,'hgt_850_proxy.png'))

images.append({'id': 'hgt_850', 'title' : 'Geopotential at 850 hPa', 'filename': 'HGT_850_proxy.png'})

<<<<<<< HEAD
f.savefig(os.path.join(opath, 'map2_proxy.png'))
images.append({'id': 'uwnd_200', 'title' : 'Zonal Wind at 200hPa', 'filename': 'map2_proxy.png'})

if verbose:
    save_progress(opath, 'UWND at 850hpa', 60)
=======
>>>>>>> 16af8373



<<<<<<< HEAD
f.savefig(os.path.join(opath, 'map3_proxy.png'))
images.append({'id': 'uwnd_850', 'title' : 'Zonal Wind at 850hPa', 'filename': 'map3_proxy.png'})

=======
>>>>>>> 16af8373
if verbose:
    save_progress(opath, 'Climate Indices', 80)

# ==============================================================================
"""
CLIMATE INDICES
"""

f = indices(p).plot()

f.savefig(os.path.join(opath, 'indices_proxy.png'))
<<<<<<< HEAD
=======

>>>>>>> 16af8373
images.append({'id': 'indices_proxy', 'title' : 'Climate Indices', 'filename': 'indices_proxy.png'})

if verbose:
    save_progress(opath, 'Complete', 100)


# Save images list to json file
with open(os.path.join(opath, 'images.json'), 'w') as f:
    json.dump(images, f)<|MERGE_RESOLUTION|>--- conflicted
+++ resolved
@@ -3,11 +3,7 @@
 import sys
 import argparse
 
-from collections import OrderedDict as od
-import json
-
 import matplotlib
-
 matplotlib.use('Agg')
 
 sys.path.insert(0, '../')
@@ -19,25 +15,11 @@
 from paleopy.plotting import indices
 
 """
-<<<<<<< HEAD
-Global function for saving progress
-"""
-
-
-def save_progress(path=None, step=None, value=0):
-    progress = od()
-    progress['step'] = step
-    progress['percentage'] = value
-    with open(os.path.join(path, 'output.json'), 'w') as f:
-        json.dump(progress, f)
-
-=======
 import the little progress file indicator, really
 useful only in PICT
 """
 
 from paleopy.utils import save_progress
->>>>>>> 16af8373
 
 """
 parse command line arguments
@@ -45,91 +27,76 @@
 
 parser = argparse.ArgumentParser()
 
-parser.add_argument('-dj', '--djsons', dest='djsons', type=str, default='../jsons',
-                    help='the path to the jsons files defining the paths and parameters of each dataset')
-
-parser.add_argument('-pj', '--pjsons', dest='pjsons', type=str, default='../jsons/proxies',
-                    help='the path where to save the individual proxy json files')
-
-parser.add_argument('-pn', '--pfname', dest='pfname', type=str, default=None,
-                    help='the name of the JSON file containing the information for a single proxy')
-
-<<<<<<< HEAD
-parser.add_argument('-o', '--opath', dest='opath', type=str, default='./outputs',
-                    help='the path where to save the figures')
-=======
+parser.add_argument('-dj','--djsons', dest='djsons', type=str, default='../jsons', \
+help='the path to the jsons files defining the paths and parameters of each dataset')
+
+parser.add_argument('-pj','--pjsons', dest='pjsons', type=str, default='../jsons/proxies', \
+help='the path where to save the individual proxy json files')
+
+parser.add_argument('-pn','--pfname', dest='pfname', type=str, default=None, \
+help='the name of the JSON file containing the information for a single proxy')
+
 parser.add_argument('-o','--opath', dest='opath', type=str, default='./outputs', \
 help='the path where to save the figures, tables and csv files')
->>>>>>> 16af8373
-
-parser.add_argument('-n', '--name', dest='sitename', type=str, default='Rarotonga',
-                    help='the name of the site')
-
-parser.add_argument('-t', '--type', dest='proxy_type', type=str, default='Coral core',
-                    help='the type of proxy (coral, Tree-ring, etc)')
-
-parser.add_argument('-lon', '--longitude', dest='lon', type=float, default=-159.82,
-                    help='the longitude (decimal degree) of the proxy site')
-
-parser.add_argument('-lat', '--latitude', dest='lat', type=float, default=-21.23,
-                    help='the latitude (decimal degree) of the proxy site')
-
-parser.add_argument('-dset', '--dataset', dest='dataset', type=str, default='ersst',
-                    help='the dataset to interrogate to draw the analog years')
-
-parser.add_argument('-var', '--variable', dest='variable', type=str, default='sst',
-                    help='the variable in the dataset to interrogate to draw the analog years')
-
-parser.add_argument('-s', '--season', dest='season', type=str, default='DJF',
-                    help='the season to which the proxy is sensitive')
-
-parser.add_argument('-val', '--value', dest='value', default=0.6,
-                    help="""the value for the proxy: can be either a float or a string, if a string, must be in
+
+parser.add_argument('-n','--name', dest='sitename', type=str, default='Rarotonga', \
+help='the name of the site')
+
+parser.add_argument('-t','--type', dest='proxy_type', type=str, default='Coral core', \
+help='the type of proxy (coral, Tree-ring, etc)')
+
+parser.add_argument('-lon','--longitude', dest='lon', type=float, default=-159.82, \
+help='the longitude (decimal degree) of the proxy site')
+
+parser.add_argument('-lat','--latitude', dest='lat', type=float, default=-21.23, \
+help='the latitude (decimal degree) of the proxy site')
+
+parser.add_argument('-dset','--dataset', dest='dataset', type=str, default='ersst', \
+help='the dataset to interrogate to draw the analog years')
+
+parser.add_argument('-var','--variable', dest='variable', type=str, default='sst', \
+help='the variable in the dataset to interrogate to draw the analog years')
+
+parser.add_argument('-s','--season', dest='season', type=str, default='DJF', \
+help='the season to which the proxy is sensitive')
+
+parser.add_argument('-val','--value', dest='value', default=0.6, \
+help="""the value for the proxy: can be either a float or a string, if a string, must be in
 ['WB','B','N','A','WA'] and the `qualitative` flag must be set to True""")
 
-parser.add_argument('-q', '--qualitative', dest='qualitative', type=bool, default=False,
-                    help='a flag indicating whether the value passed (see above) is qualitative or not, default to False: \
+parser.add_argument('-q','--qualitative', dest='qualitative', type=bool, default=False, \
+help='a flag indicating whether the value passed (see above) is qualitative or not, default to False: \
 i.e. interpret the value as a float')
 
-parser.add_argument('-per', '--period', dest='period', type=str, default="1979-2014",
-                    help='the period from which to draw the analog seasons')
-
-parser.add_argument('-clim', '--climatology', dest='climatology', type=str, default="1981-2010",
-                    help='the climatological period with respect to which the anomalies are calculated')
-
-parser.add_argument('-an', '--calc_anoms', dest='calc_anoms', type=bool, default=True,
-                    help='True if the anomalies are calculated, False otherwise. Default is True')
-
-parser.add_argument('-dt', '--detrend', dest='detrend', type=bool, default=True,
-                    help='True if the time-series need detrended, False otherwise. Default is True')
-
-<<<<<<< HEAD
-# new arguments as from the 27 of January 2016
-
-parser.add_argument('-a', '--aspect', dest='aspect', type=float, default=None,
-                    help='the aspect (in degrees, from 0 to 360)')
-
-parser.add_argument('-e', '--elevation', dest='elevation', type=float, default=None,
-                    help='the elevation (in meters)')
-=======
+parser.add_argument('-per','--period', dest='period', type=str, default="1979-2014", \
+help='the period from which to draw the analog seasons')
+
+parser.add_argument('-clim','--climatology', dest='climatology', type=str, default="1981-2010", \
+help='the climatological period with respect to which the anomalies are calculated')
+
+parser.add_argument('-an','--calc_anoms', dest='calc_anoms', type=bool, default=True, \
+help='True if the anomalies are calculated, False otherwise. Default is True')
+
+parser.add_argument('-dt','--detrend', dest='detrend', type=bool, default=True, \
+help='True if the time-series need detrended, False otherwise. Default is True')
+
 parser.add_argument('-a','--aspect', dest='aspect', type=float, default=None, \
 help='the aspect (in degrees, from 0 to 360)')
->>>>>>> 16af8373
-
-parser.add_argument('-dc', '--dating', dest='dating_convention', type=str, default=None,
-                    help='the dating convention')
-
-parser.add_argument('-cal', '--calendar', dest='calendar', type=str, default=None,
-                    help='the calendar year')
-
-parser.add_argument('-ch', '--chronology', dest='chronology', type=str, default=None,
-                    help='the chronology control (i.e. 14C, Historic, Dendrochronology, etc)')
-
-parser.add_argument('-m', '--measurement', dest='measurement', type=str, default=None,
-                    help='the proxy measurement type (e.g. width for tree rings)')
-
-parser.add_argument('-v', '--verbose', dest='verbose', type=bool, default=False,
-                    help='Output progress')
+
+parser.add_argument('-e','--elevation', dest='elevation', type=float, default=None, \
+help='the elevation (in meters)')
+
+parser.add_argument('-dc','--dating', dest='dating_convention', type=str, default=None, \
+help='the dating convention')
+
+parser.add_argument('-cal','--calendar', dest='calendar', type=str, default=None, \
+help='the calendar year')
+
+parser.add_argument('-ch','--chronology', dest='chronology', type=str, default=None, \
+help='the chronology control (i.e. 14C, Historic, Dendrochronology, etc)')
+
+parser.add_argument('-m','--measurement', dest='measurement', type=str, default=None, \
+help='the proxy measurement type (e.g. width for tree rings)')
 
 parser.add_argument('-v', '--verbose', dest='verbose', type=bool, default=False,
 help='Output progress')
@@ -149,47 +116,28 @@
 """
 pop `verbose` out of the dictionnary
 """
-<<<<<<< HEAD
+
 verbose = vargs.pop('verbose')
 
-=======
-
-verbose = vargs.pop('verbose')
-
-
->>>>>>> 16af8373
+
 """
 instantiates a proxy class, pass the `vargs` dict of keyword arguments to the class
 """
 
 p = proxy(**vargs)
 
-
-"""
-Creates output file array
+"""
+initialise output file list
 """
 
 images = []
 
-"""
-initialise output file list
-"""
-
-images = []
-
 
 """
 process the proxy
 """
 
-<<<<<<< HEAD
-if verbose:
-    save_progress(opath, 'Process the proxy', 0)
-p.extract_ts()
-p.calculate_season()
-=======
 # 1: find the analog seasons
->>>>>>> 16af8373
 p.find_analogs()
 
 # 2: plot the time-series of seasonal values with the analog years and save
@@ -201,14 +149,6 @@
 
 # 3: save the proxy in the JSON file
 p.proxy_repr()
-<<<<<<< HEAD
-f.savefig(os.path.join(opath, 'time_series.png'))
-images.append({'id': 'time_series', 'title' : 'Analog Seasons', 'filename': 'time_series.png'})
-
-if verbose:
-    save_progress(opath, 'SST', 20)
-=======
->>>>>>> 16af8373
 
 """
 instantiate the analog classes with the proxy for each dataset + variable we
@@ -242,17 +182,9 @@
 
 f = scalar_plot(sst, test=0.1, proj='cyl').plot()
 
-<<<<<<< HEAD
-f.savefig(os.path.join(opath, 'map1_proxy.png'))
-images.append({'id': 'sst', 'title' : 'Sea Surface Temperature', 'filename': 'map1_proxy.png'})
-
-if verbose:
-    save_progress(opath, 'UWND at 200hpa', 40)
-=======
 f.savefig(os.path.join(opath,'SST_proxy.png'))
 
 images.append({'id': 'sst', 'title' : 'Sea Surface Temperature', 'filename': 'SST_proxy.png'})
->>>>>>> 16af8373
 
 """
 HGT at 850 hPa, global
@@ -266,23 +198,9 @@
 
 images.append({'id': 'hgt_850', 'title' : 'Geopotential at 850 hPa', 'filename': 'HGT_850_proxy.png'})
 
-<<<<<<< HEAD
-f.savefig(os.path.join(opath, 'map2_proxy.png'))
-images.append({'id': 'uwnd_200', 'title' : 'Zonal Wind at 200hPa', 'filename': 'map2_proxy.png'})
-
-if verbose:
-    save_progress(opath, 'UWND at 850hpa', 60)
-=======
->>>>>>> 16af8373
-
-
-
-<<<<<<< HEAD
-f.savefig(os.path.join(opath, 'map3_proxy.png'))
-images.append({'id': 'uwnd_850', 'title' : 'Zonal Wind at 850hPa', 'filename': 'map3_proxy.png'})
-
-=======
->>>>>>> 16af8373
+
+
+
 if verbose:
     save_progress(opath, 'Climate Indices', 80)
 
@@ -294,10 +212,7 @@
 f = indices(p).plot()
 
 f.savefig(os.path.join(opath, 'indices_proxy.png'))
-<<<<<<< HEAD
-=======
-
->>>>>>> 16af8373
+
 images.append({'id': 'indices_proxy', 'title' : 'Climate Indices', 'filename': 'indices_proxy.png'})
 
 if verbose:
