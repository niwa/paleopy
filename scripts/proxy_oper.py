#!/Users/nicolasf/anaconda/bin/python
import os
import sys
import argparse

import matplotlib

matplotlib.use('Agg')

sys.path.insert(0, '../')

from paleopy import proxy
from paleopy import analogs
from paleopy import ensemble
from paleopy.plotting import scalar_plot
from paleopy.plotting import indices

"""
parse command line arguments
"""

parser = argparse.ArgumentParser()

parser.add_argument('-dj', '--djsons', dest='djsons', type=str, default='../jsons', \
                    help='the path to the jsons files defining the paths and parameters of each dataset')

parser.add_argument('-pj', '--pjsons', dest='pjsons', type=str, default='../jsons/proxies', \
                    help='the path where to save the individual proxy json files')

<<<<<<< HEAD
parser.add_argument('-o', '--opath', dest='opath', type=str, default='./outputs', \
                    help='the path where to save the figures')
=======
parser.add_argument('-pn','--pfname', dest='pfname', type=str, default=None, \
help='the name of the JSON file containing the information for a single proxy')

parser.add_argument('-o','--opath', dest='opath', type=str, default='./outputs', \
help='the path where to save the figures')
>>>>>>> 5cb4e1a8

parser.add_argument('-n', '--name', dest='sitename', type=str, default='Rarotonga', \
                    help='the name of the site')

parser.add_argument('-t', '--type', dest='proxy_type', type=str, default='Coral core', \
                    help='the type of proxy (coral, Tree-ring, etc)')

parser.add_argument('-lon', '--longitude', dest='lon', type=float, default=-159.82, \
                    help='the longitude (decimal degree) of the proxy site')

parser.add_argument('-lat', '--latitude', dest='lat', type=float, default=-21.23, \
                    help='the latitude (decimal degree) of the proxy site')

parser.add_argument('-dset', '--dataset', dest='dataset', type=str, default='ersst', \
                    help='the dataset to interrogate to draw the analog years')

parser.add_argument('-var', '--variable', dest='variable', type=str, default='sst', \
                    help='the variable in the dataset to interrogate to draw the analog years')

parser.add_argument('-s', '--season', dest='season', type=str, default='DJF', \
                    help='the season to which the proxy is sensitive')

parser.add_argument('-val', '--value', dest='value', default=0.6, \
                    help='the value for the proxy (can be either a float or a string)')

parser.add_argument('-per', '--period', dest='period', type=tuple, default=(1979, 2014), \
                    help='the period from which to draw the analog seasons')

parser.add_argument('-clim', '--climatology', dest='climatology', type=tuple, default=(1981, 2010), \
                    help='the climatological period with respect to which the anomalies are calculated')

parser.add_argument('-an', '--calc_anoms', dest='calc_anoms', type=bool, default=True, \
                    help='True if the anomalies are calculated, False otherwise. Default is True')

parser.add_argument('-dt', '--detrend', dest='detrend', type=bool, default=True, \
                    help='True if the time-series need detrended, False otherwise. Default is True')

# new arguments as from the 27 of January 2016

parser.add_argument('-a', '--aspect', dest='aspect', type=float, default=None, \
                    help='the aspect (in degrees, from 0 to 360)')

parser.add_argument('-e', '--elevation', dest='elevation', type=float, default=None, \
                    help='the elevation (in meters)')

parser.add_argument('-dc', '--dating', dest='dating_convention', type=str, default=None, \
                    help='the dating convention')

parser.add_argument('-cal', '--calendar', dest='calendar', type=str, default=None, \
                    help='the calendar year')

parser.add_argument('-ch', '--chronology', dest='chronology', type=str, default=None, \
                    help='the chronology control (i.e. 14C, Historic, Dendrochronology, etc)')

parser.add_argument('-m', '--measurement', dest='measurement', type=str, default=None, \
                    help='the proxy measurement type (e.g. width for tree rings)')

parser.add_argument('-f', '--proxy_file_name', dest='proxy_file_name', type=str, default=None, \
                    help='the name for the json file with the proxy metadata. If not specified, the site name would be used.')

"""
goes from argparse Namespace to a dictionnary or key / value arguments
"""

vargs = vars(parser.parse_args())

"""
pop `opath` (the path where the outputs are saved) out of the dictionnary
"""

opath = vargs.pop('opath')

"""
pop `proxy_file_name` (the filename for the proxy json output) out of the dictionnary
"""

p_fname = vargs.pop('proxy_file_name')

"""
instantiates a proxy class, pass the `vargs` dict of keyword arguments to the class
"""

p = proxy(**vargs)

"""
process the proxy
"""

p.extract_ts()
p.calculate_season()
p.find_analogs()
f = p.plot_season_ts()
p.proxy_repr(False, True, p_fname)
f.savefig(os.path.join(opath, 'time_series.png'))

"""
instantiate the analog classes with the proxy for each dataset + variable we
want to map
"""

# ==============================================================================
"""
SST
"""

sst = analogs(p, 'ersst', 'sst').composite()

f = scalar_plot(sst, test=0.1, proj='cyl').plot()

f.savefig(os.path.join(opath, 'map1_proxy.png'))

# ==============================================================================
"""
UWND at 850 and 200 hPa
"""

uwnd = analogs(p, 'ncep', 'uwnd_200').composite()

f = scalar_plot(uwnd, test=0.05, proj='cyl').plot()

f.savefig(os.path.join(opath, 'map2_proxy.png'))

uwnd = analogs(p, 'ncep', 'uwnd_850').composite()

f = scalar_plot(uwnd, test=0.05, proj='cyl').plot()

f.savefig(os.path.join(opath, 'map3_proxy.png'))

# ==============================================================================
"""
CLIMATE INDICES
"""

f = indices(p).plot()

f.savefig(os.path.join(opath, 'indices_proxy.png'))<|MERGE_RESOLUTION|>--- conflicted
+++ resolved
@@ -4,7 +4,6 @@
 import argparse
 
 import matplotlib
-
 matplotlib.use('Agg')
 
 sys.path.insert(0, '../')
@@ -21,81 +20,73 @@
 
 parser = argparse.ArgumentParser()
 
-parser.add_argument('-dj', '--djsons', dest='djsons', type=str, default='../jsons', \
-                    help='the path to the jsons files defining the paths and parameters of each dataset')
+parser.add_argument('-dj','--djsons', dest='djsons', type=str, default='../jsons', \
+help='the path to the jsons files defining the paths and parameters of each dataset')
 
-parser.add_argument('-pj', '--pjsons', dest='pjsons', type=str, default='../jsons/proxies', \
-                    help='the path where to save the individual proxy json files')
+parser.add_argument('-pj','--pjsons', dest='pjsons', type=str, default='../jsons/proxies', \
+help='the path where to save the individual proxy json files')
 
-<<<<<<< HEAD
-parser.add_argument('-o', '--opath', dest='opath', type=str, default='./outputs', \
-                    help='the path where to save the figures')
-=======
 parser.add_argument('-pn','--pfname', dest='pfname', type=str, default=None, \
 help='the name of the JSON file containing the information for a single proxy')
 
 parser.add_argument('-o','--opath', dest='opath', type=str, default='./outputs', \
 help='the path where to save the figures')
->>>>>>> 5cb4e1a8
 
-parser.add_argument('-n', '--name', dest='sitename', type=str, default='Rarotonga', \
-                    help='the name of the site')
+parser.add_argument('-n','--name', dest='sitename', type=str, default='Rarotonga', \
+help='the name of the site')
 
-parser.add_argument('-t', '--type', dest='proxy_type', type=str, default='Coral core', \
-                    help='the type of proxy (coral, Tree-ring, etc)')
+parser.add_argument('-t','--type', dest='proxy_type', type=str, default='Coral core', \
+help='the type of proxy (coral, Tree-ring, etc)')
 
-parser.add_argument('-lon', '--longitude', dest='lon', type=float, default=-159.82, \
-                    help='the longitude (decimal degree) of the proxy site')
+parser.add_argument('-lon','--longitude', dest='lon', type=float, default=-159.82, \
+help='the longitude (decimal degree) of the proxy site')
 
-parser.add_argument('-lat', '--latitude', dest='lat', type=float, default=-21.23, \
-                    help='the latitude (decimal degree) of the proxy site')
+parser.add_argument('-lat','--latitude', dest='lat', type=float, default=-21.23, \
+help='the latitude (decimal degree) of the proxy site')
 
-parser.add_argument('-dset', '--dataset', dest='dataset', type=str, default='ersst', \
-                    help='the dataset to interrogate to draw the analog years')
+parser.add_argument('-dset','--dataset', dest='dataset', type=str, default='ersst', \
+help='the dataset to interrogate to draw the analog years')
 
-parser.add_argument('-var', '--variable', dest='variable', type=str, default='sst', \
-                    help='the variable in the dataset to interrogate to draw the analog years')
+parser.add_argument('-var','--variable', dest='variable', type=str, default='sst', \
+help='the variable in the dataset to interrogate to draw the analog years')
 
-parser.add_argument('-s', '--season', dest='season', type=str, default='DJF', \
-                    help='the season to which the proxy is sensitive')
+parser.add_argument('-s','--season', dest='season', type=str, default='DJF', \
+help='the season to which the proxy is sensitive')
 
-parser.add_argument('-val', '--value', dest='value', default=0.6, \
-                    help='the value for the proxy (can be either a float or a string)')
+parser.add_argument('-val','--value', dest='value', default=0.6, \
+help='the value for the proxy (can be either a float or a string)')
 
-parser.add_argument('-per', '--period', dest='period', type=tuple, default=(1979, 2014), \
-                    help='the period from which to draw the analog seasons')
+parser.add_argument('-per','--period', dest='period', type=tuple, default=(1979, 2014), \
+help='the period from which to draw the analog seasons')
 
-parser.add_argument('-clim', '--climatology', dest='climatology', type=tuple, default=(1981, 2010), \
-                    help='the climatological period with respect to which the anomalies are calculated')
+parser.add_argument('-clim','--climatology', dest='climatology', type=tuple, default=(1981, 2010), \
+help='the climatological period with respect to which the anomalies are calculated')
 
-parser.add_argument('-an', '--calc_anoms', dest='calc_anoms', type=bool, default=True, \
-                    help='True if the anomalies are calculated, False otherwise. Default is True')
+parser.add_argument('-an','--calc_anoms', dest='calc_anoms', type=bool, default=True, \
+help='True if the anomalies are calculated, False otherwise. Default is True')
 
-parser.add_argument('-dt', '--detrend', dest='detrend', type=bool, default=True, \
-                    help='True if the time-series need detrended, False otherwise. Default is True')
+parser.add_argument('-dt','--detrend', dest='detrend', type=bool, default=True, \
+help='True if the time-series need detrended, False otherwise. Default is True')
 
 # new arguments as from the 27 of January 2016
 
-parser.add_argument('-a', '--aspect', dest='aspect', type=float, default=None, \
-                    help='the aspect (in degrees, from 0 to 360)')
+parser.add_argument('-a','--aspect', dest='aspect', type=float, default=None, \
+help='the aspect (in degrees, from 0 to 360)')
 
-parser.add_argument('-e', '--elevation', dest='elevation', type=float, default=None, \
-                    help='the elevation (in meters)')
+parser.add_argument('-e','--elevation', dest='elevation', type=float, default=None, \
+help='the elevation (in meters)')
 
-parser.add_argument('-dc', '--dating', dest='dating_convention', type=str, default=None, \
-                    help='the dating convention')
+parser.add_argument('-dc','--dating', dest='dating_convention', type=str, default=None, \
+help='the dating convention')
 
-parser.add_argument('-cal', '--calendar', dest='calendar', type=str, default=None, \
-                    help='the calendar year')
+parser.add_argument('-cal','--calendar', dest='calendar', type=str, default=None, \
+help='the calendar year')
 
-parser.add_argument('-ch', '--chronology', dest='chronology', type=str, default=None, \
-                    help='the chronology control (i.e. 14C, Historic, Dendrochronology, etc)')
+parser.add_argument('-ch','--chronology', dest='chronology', type=str, default=None, \
+help='the chronology control (i.e. 14C, Historic, Dendrochronology, etc)')
 
-parser.add_argument('-m', '--measurement', dest='measurement', type=str, default=None, \
-                    help='the proxy measurement type (e.g. width for tree rings)')
-
-parser.add_argument('-f', '--proxy_file_name', dest='proxy_file_name', type=str, default=None, \
-                    help='the name for the json file with the proxy metadata. If not specified, the site name would be used.')
+parser.add_argument('-m','--measurement', dest='measurement', type=str, default=None, \
+help='the proxy measurement type (e.g. width for tree rings)')
 
 """
 goes from argparse Namespace to a dictionnary or key / value arguments
@@ -108,12 +99,6 @@
 """
 
 opath = vargs.pop('opath')
-
-"""
-pop `proxy_file_name` (the filename for the proxy json output) out of the dictionnary
-"""
-
-p_fname = vargs.pop('proxy_file_name')
 
 """
 instantiates a proxy class, pass the `vargs` dict of keyword arguments to the class
@@ -129,8 +114,8 @@
 p.calculate_season()
 p.find_analogs()
 f = p.plot_season_ts()
-p.proxy_repr(False, True, p_fname)
-f.savefig(os.path.join(opath, 'time_series.png'))
+p.proxy_repr()
+f.savefig(os.path.join(opath,'time_series.png'))
 
 """
 instantiate the analog classes with the proxy for each dataset + variable we
@@ -146,7 +131,7 @@
 
 f = scalar_plot(sst, test=0.1, proj='cyl').plot()
 
-f.savefig(os.path.join(opath, 'map1_proxy.png'))
+f.savefig(os.path.join(opath,'map1_proxy.png'))
 
 # ==============================================================================
 """
@@ -157,13 +142,13 @@
 
 f = scalar_plot(uwnd, test=0.05, proj='cyl').plot()
 
-f.savefig(os.path.join(opath, 'map2_proxy.png'))
+f.savefig(os.path.join(opath,'map2_proxy.png'))
 
 uwnd = analogs(p, 'ncep', 'uwnd_850').composite()
 
 f = scalar_plot(uwnd, test=0.05, proj='cyl').plot()
 
-f.savefig(os.path.join(opath, 'map3_proxy.png'))
+f.savefig(os.path.join(opath,'map3_proxy.png'))
 
 # ==============================================================================
 """
@@ -172,4 +157,4 @@
 
 f = indices(p).plot()
 
-f.savefig(os.path.join(opath, 'indices_proxy.png'))+f.savefig(os.path.join(opath,'indices_proxy.png'))